--- conflicted
+++ resolved
@@ -59,12 +59,9 @@
 pub use scanner::Pattern;
 pub use scanner::Patterns;
 pub use scanner::Rule;
-<<<<<<< HEAD
 pub use scanner::ScanError;
 pub use scanner::ScanInput;
 pub use scanner::ScanInputRaw; // todo mby not export this?
-=======
->>>>>>> 15f7f665
 pub use scanner::ScanResults;
 pub use scanner::Scanner;
 pub use variables::Variable;
