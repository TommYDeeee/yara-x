use crate::compiler::ir::{Expr, Iterable, MatchAnchor, Quantifier};

#[allow(dead_code)]
pub enum Event<'a> {
    Enter(&'a Expr),
    Leave(&'a Expr),
}

/// An iterator that conducts a Depth First Search (DFS) traversal of the IR
/// tree.
///
/// This iterator yields [`Event::Enter`] when entering an IR node, and
/// [`Event::Leave`] upon exiting an IR node. For example, given the following
/// tree structure:
///
/// ```text
///       a
///      / \
///     b   c
///        / \
///       d   e
/// ```
///
/// The sequence of events would be:
///
/// ```text
/// Enter(a)
/// Enter(b)
/// Leave(b)
/// Enter(c)
/// Enter(d)
/// Lever(d)
/// Enter(e)
/// Leave(e)
/// Leave(c)
/// Leave(a)
/// ```
///
pub struct DepthFirstSearch<'a> {
    stack: Vec<Event<'a>>,
}

impl<'a> DepthFirstSearch<'a> {
    /// Creates a new [`DepthFirstSearch`] that traverses the given expression.
    pub fn new(expr: &'a Expr) -> Self {
        Self { stack: vec![Event::Enter(expr)] }
    }

    /// Prunes the search tree, preventing the traversal from visiting the
    /// children of the current node.
    ///
    /// The effect of this function depends on the current position in the
    /// tree. For example, if `prune` is called immediately after an
    /// [`Event::Enter`], the current node is the one that was just entered.
    /// In this scenario, pruning ensures that none of this node's children
    /// are visited, and the next event will be the corresponding
    /// [`Event::Leave`] for the node that was entered.
    ///
    /// Conversely, if `prune` is called right after an [`Event::Leave`], the
    /// current node is the parent of the node that was just exited. In this
    /// case, pruning prevents any remaining children of the current node
    /// (i.e., the siblings of the node that was just left) from being visited.
    /// The next event will then be the [`Event::Leave`] for the parent of the
    /// node that was exited.
    pub fn prune(&mut self) {
        // Remove all Event::Enter from the stack until an Event::Leave.
        while let Some(Event::Enter(_)) = self.stack.last() {
            self.stack.pop();
        }
    }
}

impl<'a> Iterator for DepthFirstSearch<'a> {
    type Item = Event<'a>;

    fn next(&mut self) -> Option<Self::Item> {
        let next = self.stack.pop()?;

        let push_quantifier =
            |quantifier: &'a Quantifier, stack: &mut Vec<Event<'a>>| {
                match quantifier {
                    Quantifier::None => {}
                    Quantifier::All => {}
                    Quantifier::Any => {}
                    Quantifier::Percentage(_) => {}
                    Quantifier::Expr(expr) => stack.push(Event::Enter(expr)),
                }
            };

        let push_anchor =
            |anchor: &'a MatchAnchor, stack: &mut Vec<Event<'a>>| match anchor
            {
                MatchAnchor::None => {}
                MatchAnchor::At(expr) => {
                    stack.push(Event::Enter(expr));
                }
                MatchAnchor::In(range) => {
                    stack.push(Event::Enter(&range.upper_bound));
                    stack.push(Event::Enter(&range.lower_bound));
                }
            };

        if let Event::Enter(expr) = next {
            self.stack.push(Event::Leave(expr));
            match expr {
                Expr::Const(_) => {}
                Expr::Filesize => {}
                Expr::Ident { .. } => {}

                Expr::Not { operand }
                | Expr::Defined { operand }
                | Expr::Minus { operand }
                | Expr::BitwiseNot { operand } => {
                    self.stack.push(Event::Enter(operand));
                }

                Expr::And { operands }
                | Expr::Or { operands }
                | Expr::Add { operands }
                | Expr::Sub { operands }
                | Expr::Mul { operands }
                | Expr::Div { operands }
                | Expr::Mod { operands }
                | Expr::FieldAccess { operands } => {
                    for operand in operands.iter().rev() {
                        self.stack.push(Event::Enter(operand))
                    }
                }

                Expr::Eq { lhs, rhs }
                | Expr::Ne { lhs, rhs }
                | Expr::Ge { lhs, rhs }
                | Expr::Gt { lhs, rhs }
                | Expr::Le { lhs, rhs }
                | Expr::Lt { lhs, rhs }
                | Expr::Shl { lhs, rhs }
                | Expr::Shr { lhs, rhs }
                | Expr::BitwiseAnd { lhs, rhs }
                | Expr::BitwiseOr { lhs, rhs }
                | Expr::BitwiseXor { lhs, rhs }
                | Expr::Contains { lhs, rhs }
                | Expr::IContains { lhs, rhs }
                | Expr::StartsWith { lhs, rhs }
                | Expr::IStartsWith { lhs, rhs }
                | Expr::EndsWith { lhs, rhs }
                | Expr::IEndsWith { lhs, rhs }
                | Expr::IEquals { lhs, rhs }
                | Expr::Matches { lhs, rhs } => {
                    self.stack.push(Event::Enter(rhs));
                    self.stack.push(Event::Enter(lhs));
                }

                Expr::PatternMatch { anchor, .. }
                | Expr::PatternMatchVar { anchor, .. } => {
                    push_anchor(anchor, &mut self.stack);
                }

                Expr::PatternCount { range, .. }
                | Expr::PatternCountVar { range, .. } => {
                    if let Some(range) = range {
                        self.stack.push(Event::Enter(&range.upper_bound));
                        self.stack.push(Event::Enter(&range.lower_bound));
                    }
                }

                Expr::PatternOffset { index, .. }
                | Expr::PatternOffsetVar { index, .. }
                | Expr::PatternLength { index, .. }
                | Expr::PatternLengthVar { index, .. } => {
                    if let Some(index) = index {
                        self.stack.push(Event::Enter(index));
                    }
                }

                Expr::FuncCall(fn_call) => {
                    for arg in fn_call.args.iter().rev() {
                        self.stack.push(Event::Enter(arg))
                    }
                    self.stack.push(Event::Enter(&fn_call.callable));
                }

<<<<<<< HEAD
                Expr::Of(_) => {}
                Expr::ForOf(_) => {}
                Expr::ForIn(_) => {}
                Expr::With(_) => {}
                Expr::Lookup(_) => {}
=======
                Expr::Of(of) => {
                    push_anchor(&of.anchor, &mut self.stack);
                    push_quantifier(&of.quantifier, &mut self.stack);
                }

                Expr::ForOf(for_of) => {
                    self.stack.push(Event::Enter(&for_of.condition));
                    push_quantifier(&for_of.quantifier, &mut self.stack);
                }

                Expr::ForIn(for_in) => {
                    self.stack.push(Event::Enter(&for_in.condition));
                    match &for_in.iterable {
                        Iterable::Range(range) => {
                            self.stack.push(Event::Enter(&range.upper_bound));
                            self.stack.push(Event::Enter(&range.lower_bound));
                        }
                        Iterable::ExprTuple(expr_tuple) => {
                            for expr in expr_tuple.iter().rev() {
                                self.stack.push(Event::Enter(expr))
                            }
                        }
                        Iterable::Expr(expr) => {
                            self.stack.push(Event::Enter(expr))
                        }
                    }
                    push_quantifier(&for_in.quantifier, &mut self.stack);
                }
                Expr::Lookup(lookup) => {
                    self.stack.push(Event::Enter(&lookup.index));
                    self.stack.push(Event::Enter(&lookup.primary));
                }
>>>>>>> c92cb921
            }
        }

        Some(next)
    }
}

#[cfg(test)]
mod test {
    use crate::compiler::ir::dfs::Event;
    use crate::compiler::ir::Expr;
    use crate::types::TypeValue;

    #[test]
    fn dfs() {
        let expr = Expr::add(vec![
            Expr::Const(TypeValue::const_integer_from(1)),
            Expr::add(vec![
                Expr::Const(TypeValue::const_integer_from(2)),
                Expr::Const(TypeValue::const_integer_from(3)),
            ]),
        ]);

        let mut dfs = expr.depth_first_search();

        assert!(matches!(dfs.next(), Some(Event::Enter(&Expr::Add { .. }))));
        assert!(matches!(dfs.next(), Some(Event::Enter(&Expr::Const(_)))));
        assert!(matches!(dfs.next(), Some(Event::Leave(&Expr::Const(_)))));
        assert!(matches!(dfs.next(), Some(Event::Enter(&Expr::Add { .. }))));
        assert!(matches!(dfs.next(), Some(Event::Enter(&Expr::Const(_)))));
        assert!(matches!(dfs.next(), Some(Event::Leave(&Expr::Const(_)))));
        assert!(matches!(dfs.next(), Some(Event::Enter(&Expr::Const(_)))));
        assert!(matches!(dfs.next(), Some(Event::Leave(&Expr::Const(_)))));
        assert!(matches!(dfs.next(), Some(Event::Leave(&Expr::Add { .. }))));
        assert!(matches!(dfs.next(), Some(Event::Leave(&Expr::Add { .. }))));
        assert!(dfs.next().is_none());

        let mut dfs = expr.depth_first_search();

        assert!(matches!(dfs.next(), Some(Event::Enter(&Expr::Add { .. }))));
        dfs.prune();
        assert!(matches!(dfs.next(), Some(Event::Leave(&Expr::Add { .. }))));
        assert!(dfs.next().is_none());

        let mut dfs = expr.depth_first_search();

        assert!(matches!(dfs.next(), Some(Event::Enter(&Expr::Add { .. }))));
        assert!(matches!(dfs.next(), Some(Event::Enter(&Expr::Const(_)))));
        assert!(matches!(dfs.next(), Some(Event::Leave(&Expr::Const(_)))));
        assert!(matches!(dfs.next(), Some(Event::Enter(&Expr::Add { .. }))));
        dfs.prune();
        assert!(matches!(dfs.next(), Some(Event::Leave(&Expr::Add { .. }))));
        assert!(matches!(dfs.next(), Some(Event::Leave(&Expr::Add { .. }))));
        assert!(dfs.next().is_none());

        let mut dfs = expr.depth_first_search();

        assert!(matches!(dfs.next(), Some(Event::Enter(&Expr::Add { .. }))));
        assert!(matches!(dfs.next(), Some(Event::Enter(&Expr::Const(_)))));
        assert!(matches!(dfs.next(), Some(Event::Leave(&Expr::Const(_)))));
        dfs.prune();
        assert!(matches!(dfs.next(), Some(Event::Leave(&Expr::Add { .. }))));
        assert!(dfs.next().is_none());
    }
}<|MERGE_RESOLUTION|>--- conflicted
+++ resolved
@@ -179,13 +179,6 @@
                     self.stack.push(Event::Enter(&fn_call.callable));
                 }
 
-<<<<<<< HEAD
-                Expr::Of(_) => {}
-                Expr::ForOf(_) => {}
-                Expr::ForIn(_) => {}
-                Expr::With(_) => {}
-                Expr::Lookup(_) => {}
-=======
                 Expr::Of(of) => {
                     push_anchor(&of.anchor, &mut self.stack);
                     push_quantifier(&of.quantifier, &mut self.stack);
@@ -214,11 +207,13 @@
                     }
                     push_quantifier(&for_in.quantifier, &mut self.stack);
                 }
+              
                 Expr::Lookup(lookup) => {
                     self.stack.push(Event::Enter(&lookup.index));
                     self.stack.push(Event::Enter(&lookup.primary));
                 }
->>>>>>> c92cb921
+              
+                Expr::With(_) => {}
             }
         }
 
