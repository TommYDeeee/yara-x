// File generated automatically by build.rs. Do not edit.
#[cfg(feature = "console-module")]
mod console;
#[cfg(feature = "dotnet-module")]
mod dotnet;
#[cfg(feature = "elf-module")]
mod elf;
<<<<<<< HEAD
#[cfg(feature = "eml-module")]
mod eml;
=======
>>>>>>> 003e0cbd
#[cfg(feature = "hash-module")]
mod hash;
#[cfg(feature = "lnk-module")]
mod lnk;
#[cfg(feature = "macho-module")]
mod macho;
#[cfg(feature = "magic-module")]
mod magic;
#[cfg(feature = "math-module")]
mod math;
<<<<<<< HEAD
#[cfg(feature = "metadata-module")]
mod metadata;
=======
>>>>>>> 003e0cbd
#[cfg(feature = "pe-module")]
mod pe;
#[cfg(feature = "string-module")]
mod string;
#[cfg(feature = "test_proto2-module")]
mod test_proto2;
#[cfg(feature = "test_proto3-module")]
mod test_proto3;
#[cfg(feature = "text-module")]
mod text;
#[cfg(feature = "time-module")]
mod time;<|MERGE_RESOLUTION|>--- conflicted
+++ resolved
@@ -5,11 +5,6 @@
 mod dotnet;
 #[cfg(feature = "elf-module")]
 mod elf;
-<<<<<<< HEAD
-#[cfg(feature = "eml-module")]
-mod eml;
-=======
->>>>>>> 003e0cbd
 #[cfg(feature = "hash-module")]
 mod hash;
 #[cfg(feature = "lnk-module")]
@@ -20,11 +15,6 @@
 mod magic;
 #[cfg(feature = "math-module")]
 mod math;
-<<<<<<< HEAD
-#[cfg(feature = "metadata-module")]
-mod metadata;
-=======
->>>>>>> 003e0cbd
 #[cfg(feature = "pe-module")]
 mod pe;
 #[cfg(feature = "string-module")]
