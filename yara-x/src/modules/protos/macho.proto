--- conflicted
+++ resolved
@@ -96,15 +96,9 @@
   optional uint64 stack_size = 14;
 
   // Add fields for Mach-O fat binary header
-<<<<<<< HEAD
-  optional uint32 fat_magic = 14 [(yara.field_options).yaml_fmt = "x"];
-  optional uint32 nfat_arch = 15;
-  repeated FatArch fat_arch = 16;
-=======
-  optional uint32 fat_magic = 15;
+  optional uint32 fat_magic = 15 [(yara.field_options).yaml_fmt = "x"];
   optional uint32 nfat_arch = 16;
   repeated FatArch fat_arch = 17;
->>>>>>> 3917089a
 
   // Nested Mach-O files
   repeated File file = 18;
