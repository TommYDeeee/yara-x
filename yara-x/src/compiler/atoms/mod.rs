--- conflicted
+++ resolved
@@ -435,11 +435,7 @@
         assert_eq!(c.next(), Some(Atom::exact(b"A1B2C")));
         assert_eq!(c.next(), None);
 
-<<<<<<< HEAD
         let mut atom = Atom::exact([0x00_u8, 0x01, 0x02]);
-=======
-        let mut atom = Atom::exact(&[0x00_u8, 0x01, 0x02]);
->>>>>>> bf536aef
         atom.backtrack = 2;
 
         let mut c = CaseGenerator::new(&atom);
@@ -453,13 +449,8 @@
         let atom = Atom::exact(&[0x00_u8, 0x01, 0x02]);
         let mut c = XorGenerator::new(atom, 0..=1);
 
-<<<<<<< HEAD
-        assert_eq!(c.next(), Some(Atom::exact([0x00_u8, 0x01, 0x02])));
-        assert_eq!(c.next(), Some(Atom::exact([0x01_u8, 0x00, 0x03])));
-=======
-        assert_eq!(c.next(), Some(Atom::exact(&[0x00_u8, 0x01, 0x02])));
-        assert_eq!(c.next(), Some(Atom::exact(&[0x01_u8, 0x00, 0x03])));
->>>>>>> bf536aef
+        assert_eq!(c.next(), Some(Atom::from([0x00, 0x01, 0x02])));
+        assert_eq!(c.next(), Some(Atom::from([0x01, 0x00, 0x03])));
         assert_eq!(c.next(), None);
     }
 
