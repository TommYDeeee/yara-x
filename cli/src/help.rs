pub const CHECK_LONG_HELP: &str = r#"Check if YARA source files are correct

If <RULES_PATH> is a directory, all files with extensions `.yar` and `.yara` will be checked.
This behavior can be changed by using the `--filter` option."#;

pub const COMPILED_RULES_LONG_HELP: &str = r#"Indicate that <RULES_PATH> is a file containing compiled rules

YARA rules can be compiled with the `yr compile` command. The file produced by
this command can be passed later to `yr scan` by using this flag."#;

pub const COMPLETION_LONG_HELP: &str = r#"Output shell completion code for the specified shell

Examples:

yr completion bash > $(brew --prefix)/etc/bash_completion.d/yr
yr completion zsh > "${fpath[1]}/_yr""#;

pub const DEFINE_LONG_HELP: &str = r#"Define external variable

Examples:

--define some_int=1
--define some_float=3.14
--define some_bool=true
--define some_str=\"foobar\""#;

pub const MODULE_DATA_LONG_HELP: &str = r#"Pass FILE's content as extra data to MODULE

<<<<<<< HEAD
Some modules require extra data input (besides just the analyzed file) to work. This
option allows to pass such data to those modules.

The flag can be used multiple times to pass data to multiple modules.

The content of the FILE is loaded and interpreted by the module.
=======
Some modules require supplementary data to work, in addition to the scanned
file. This option allows you to provide that extra data. The flag can be used
multiple times to supply data to different modules. The content of the FILE is
loaded and interpreted by the respective module.
>>>>>>> 013ed786

Examples:

--module-data=mymodule0=./example0.json --module-data=mymodule1=./example1.json

<<<<<<< HEAD
such invocation will result in passing the content of `example0.json`, `example1.json`
to `mymodule0`, `mymodule1` respectively.
"#;
=======
In this example, the contents of example0.json and example1.json will be passed
to mymodule0 and mymodule1, respectively."#;
>>>>>>> 013ed786

pub const DEPTH_LONG_HELP: &str = r#"Walk directories recursively up to a given depth

This is ignored if <RULES_PATH> is not a directory. When <MAX_DEPTH> is 0 it
means that files located in the specified directory will be processed, but
subdirectories won't be traversed. By default <MAX_DEPTH> is infinite."#;

pub const DUMP_LONG_HELP: &str = r#"Show the data produced by YARA modules for a file

YARA modules analyze files and extract information from them. This command shows all
the data produced by one ore more YARA module for the given file. If no module is
explicitly specified with the `--module` option, any module for which YARA produced
some information will be shown.

If the file is not provided it will be read from stdin.

Examples:

yr dump --module pe SOMEFILE
yr dump --module pe --module dotnet SOMEFILE
cat SOMEFILE | yr dump"#;

pub const DISABLE_WARNINGS_LONG_HELP: &str = r#"Disable warnings

When used alone all warnings are disabled. It can receive a comma-separated
list of with the names of the warnings to disable.

Examples:

--disable-warnings
--disable-warnings=slow_patterns
--disable-warnings=slow_rules,redundant_modifier"
--disable-warnings=slow_rules --disable-warnings=redundant_modifier"#;

pub const FILTER_LONG_HELP: &str = r#"Only check files that match the given pattern

Patterns can contains the following wildcards:

?      matches any single character.

*      matches any sequence of characters, except the path separator.

**     matches any sequence of characters, including the path separator.

[...]  matches any character inside the brackets. Can also specify ranges of
       characters (e.g. [0-9], [a-z])

[!...] is the negation of [...]

This option can be used more than once with different patterns. In such cases
files matching any of the patterns will be checked.

When no filter is specified, the following ones are used by default:

--filter='**/*.yara' --filter='**/*.yar'"#;

pub const FIX_ENCODING_LONG_HELP: &str = r#"Convert source files to UTF-8

YARA-X is stricter that YARA with respect to invalid UTF-8 characters in source
code. This command allows to convert your YARA source files to UTF-8 encoding if
they are not.

If <RULES_PATH> is a directory, all files with extensions `.yar` and `.yara` will
be converted. This behavior can be changed by using the `--filter` option."#;

pub const IGNORE_MODULE_LONG_HELP: &str = r#"Ignore rules that use the specified module

Rules that use the specified module will be ignored, as well as any rules that
depends directly or indirectly on such rules.

This option can be used more than once for ignored different modules."#;

pub const THREADS_LONG_HELP: &str = r#"Use the specified number of threads

The default value is automatically determined based on the number of CPU cores."#;

pub const SCAN_LIST_LONG_HELP: &str = r#"Indicate that TARGET_PATH is a file containing the paths to be scanned

<TARGET_PATH> must be a text file containing one path per line. The paths must
be either absolute paths, or relative to the current directory."#;

pub const SCAN_LONG_HELP: &str = r#"Scan a file or directory

<RULES_PATH> can be the path to a file containing YARA rules, or the path to a directory
containing *.yar or *.yara files. When <RULES_PATH> is a directory, it will be traversed
recursively. Multiple <RULES_PATH> can be specified.

<TARGET_PATH> is the file or directory that will be scanned.

Examples:

yr scan rules_file.yar scanned_file
yr scan rules_dir scanned_file"#;

pub const OUTPUT_FORMAT_LONG_HELP: &str = r#"Output format

The format in which results will be displayed. Any errors or warnings will not
be in this format, only results.

Examples:

--output-format=ndjson"#;<|MERGE_RESOLUTION|>--- conflicted
+++ resolved
@@ -26,32 +26,17 @@
 
 pub const MODULE_DATA_LONG_HELP: &str = r#"Pass FILE's content as extra data to MODULE
 
-<<<<<<< HEAD
-Some modules require extra data input (besides just the analyzed file) to work. This
-option allows to pass such data to those modules.
-
-The flag can be used multiple times to pass data to multiple modules.
-
-The content of the FILE is loaded and interpreted by the module.
-=======
 Some modules require supplementary data to work, in addition to the scanned
 file. This option allows you to provide that extra data. The flag can be used
 multiple times to supply data to different modules. The content of the FILE is
 loaded and interpreted by the respective module.
->>>>>>> 013ed786
 
 Examples:
 
 --module-data=mymodule0=./example0.json --module-data=mymodule1=./example1.json
 
-<<<<<<< HEAD
-such invocation will result in passing the content of `example0.json`, `example1.json`
-to `mymodule0`, `mymodule1` respectively.
-"#;
-=======
 In this example, the contents of example0.json and example1.json will be passed
 to mymodule0 and mymodule1, respectively."#;
->>>>>>> 013ed786
 
 pub const DEPTH_LONG_HELP: &str = r#"Walk directories recursively up to a given depth
 
