--- conflicted
+++ resolved
@@ -14,12 +14,8 @@
 use superconsole::{Component, Line, Lines, Span};
 use yansi::Color::{Cyan, Red, Yellow};
 use yansi::Paint;
-<<<<<<< HEAD
-use yara_x::{Rule, Rules, ScanError, ScanInput, Scanner};
-=======
 use yara_x::errors::ScanError;
-use yara_x::{MetaValue, Rule, Rules, ScanResults, Scanner};
->>>>>>> 15f7f665
+use yara_x::{MetaValue, Rule, Rules, ScanInput, ScanResults, Scanner};
 
 use crate::commands::{
     compile_rules, external_var_parser, truncate_with_ellipsis,
